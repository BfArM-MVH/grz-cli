--- conflicted
+++ resolved
@@ -1,12 +1,7 @@
 {
-<<<<<<< HEAD
-  "packages/grz-cli": "0.6.1",
-  "packages/grz-pydantic-models": "1.4.0",
-  "packages/grzctl": "0.1.0"
-=======
   "packages/grz-cli": "0.7.0",
   "packages/grz-pydantic-models": "1.5.0",
   "packages/grz-db": "0.1.0",
-  "packages/grz-common": "0.1.0"
->>>>>>> 14063f15
+  "packages/grz-common": "0.1.0",
+  "packages/grzctl": "0.1.0",
 }