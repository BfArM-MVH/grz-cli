{
  "packages/grz-cli": "0.6.1",
<<<<<<< HEAD
  "packages/grz-pydantic-models": "1.4.0",
  "packages/grz-common": "0.1.0"
=======
  "packages/grz-pydantic-models": "1.5.0"
>>>>>>> 12ca0532
}<|MERGE_RESOLUTION|>--- conflicted
+++ resolved
@@ -1,9 +1,5 @@
 {
   "packages/grz-cli": "0.6.1",
-<<<<<<< HEAD
-  "packages/grz-pydantic-models": "1.4.0",
+  "packages/grz-pydantic-models": "1.5.0",
   "packages/grz-common": "0.1.0"
-=======
-  "packages/grz-pydantic-models": "1.5.0"
->>>>>>> 12ca0532
 }