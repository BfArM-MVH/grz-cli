--- conflicted
+++ resolved
@@ -1,12 +1,7 @@
 {
   "packages/grz-cli": "1.0.1",
   "packages/grz-pydantic-models": "2.0.1",
-<<<<<<< HEAD
-  "packages/grz-db": "0.2.0",
+  "packages/grz-db": "0.2.1",
   "packages/grz-common": "1.0.1",
-=======
-  "packages/grz-db": "0.2.1",
-  "packages/grz-common": "1.0.0",
->>>>>>> 37ec6c3a
   "packages/grzctl": "0.2.1"
 }