{
<<<<<<< HEAD
  "packages/grz-cli": "0.7.0",
  "packages/grz-pydantic-models": "1.5.0",
  "packages/grz-db": "0.1.0",
  "packages/grz-common": "0.1.0",
  "packages/grzctl": "0.2.0"
=======
  "packages/grz-cli": "1.0.0",
  "packages/grz-pydantic-models": "2.0.0",
  "packages/grz-db": "0.2.0",
  "packages/grz-common": "1.0.0",
  "packages/grzctl": "0.1.0"
>>>>>>> d2a81a60
}<|MERGE_RESOLUTION|>--- conflicted
+++ resolved
@@ -1,15 +1,7 @@
 {
-<<<<<<< HEAD
-  "packages/grz-cli": "0.7.0",
-  "packages/grz-pydantic-models": "1.5.0",
-  "packages/grz-db": "0.1.0",
-  "packages/grz-common": "0.1.0",
-  "packages/grzctl": "0.2.0"
-=======
   "packages/grz-cli": "1.0.0",
   "packages/grz-pydantic-models": "2.0.0",
   "packages/grz-db": "0.2.0",
   "packages/grz-common": "1.0.0",
-  "packages/grzctl": "0.1.0"
->>>>>>> d2a81a60
+  "packages/grzctl": "0.2.0"
 }