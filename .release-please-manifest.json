{
  "packages/grz-cli": "1.0.1",
  "packages/grz-pydantic-models": "2.0.1",
<<<<<<< HEAD
  "packages/grz-db": "0.2.0",
  "packages/grz-common": "1.0.0",
  "packages/grzctl": "0.2.2"
=======
  "packages/grz-db": "0.2.1",
  "packages/grz-common": "1.0.1",
  "packages/grzctl": "0.2.1"
>>>>>>> 0e7a2811
}<|MERGE_RESOLUTION|>--- conflicted
+++ resolved
@@ -1,13 +1,7 @@
 {
   "packages/grz-cli": "1.0.1",
   "packages/grz-pydantic-models": "2.0.1",
-<<<<<<< HEAD
-  "packages/grz-db": "0.2.0",
-  "packages/grz-common": "1.0.0",
-  "packages/grzctl": "0.2.2"
-=======
   "packages/grz-db": "0.2.1",
   "packages/grz-common": "1.0.1",
-  "packages/grzctl": "0.2.1"
->>>>>>> 0e7a2811
+  "packages/grzctl": "0.2.2"
 }