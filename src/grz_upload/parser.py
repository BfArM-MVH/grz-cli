from __future__ import annotations

import json
import logging
from dataclasses import dataclass
from pathlib import Path
<<<<<<< HEAD
from typing import Dict, Generator
=======
from typing import Dict
from collections import defaultdict
>>>>>>> a30a6a35

import jsonschema

from grz_upload.constants import GRZ_METADATA_JSONSCHEMA
from grz_upload.file_operations import Crypt4GH, calculate_sha256
from grz_upload.progress_logging import FileProgressLogger



log = logging.getLogger(__name__)


@dataclass
class SubmissionFileMetadata:
    """
    Dataclass for submission file metadata. Contains the following properties:
        - filePath: Path relative to the submission root, e.g.: sequencing_data/patient_001/patient_001_dna.bam
        - fileType: Type of the file; one of: ["bam", "vcf", "bed", "fastq"]
        - fileChecksum: Checksum of the file (expected value)
        - fileSizeInBytes: Size of the file in bytes
        - checksumType: Type of checksum algorithm used, defaults to "sha256"
    """

    filePath: Path
    fileType: str
    fileChecksum: str
    fileSizeInBytes: int
    checksumType: str = "sha256"

    _SUPPORTED_CHECKSUM_TYPES = {"sha256"}
    _VALID_FILE_TYPES = {"bam", "vcf", "bed", "fastq"}
    _VALID_FASTQ_FILE_EXTENSIONS = {".fastq", ".fastq.gz"}
    _VALID_VCF_FILE_EXTENSIONS = {".vcf", ".vcf.gz", ".vcf.bgz", ".bcv"}

    def validate_metadata(self) -> Generator[str]:
        """
        Validates whether the metadata is correct and yields errors in the metadata.
        :return: Generator of strings describing the errors
        """
        # check if checksum type is correct
        if self.checksumType not in self._SUPPORTED_CHECKSUM_TYPES:
            yield (f"{self.filePath.name}: Unsupported checksum type: {self.checksumType}. "
                   f"Supported types: {self._SUPPORTED_CHECKSUM_TYPES}")

        # check if file type is correct
        if self.fileType not in self._VALID_FILE_TYPES:
            yield f"Unsupported file type: {self.fileType}"

        # check if file extension is correct
        if self.fileType == "fastq":
            if not any(self.filePath.name.endswith(suffix) for suffix in self._VALID_FASTQ_FILE_EXTENSIONS):
                yield (f"{self.filePath.name}: Unsupported FASTQ file extensions! "
                       f"Valid extensions: {self._VALID_FASTQ_FILE_EXTENSIONS}")
        elif self.fileType == "bam" and not self.filePath.name.endswith(".bam"):
            yield f"{self.filePath.name}: Unsupported BAM file extensions! Must end with '.bam'"
        elif self.fileType == "vcf":
            if not any(self.filePath.name.endswith(suffix) for suffix in self._VALID_VCF_FILE_EXTENSIONS):
                yield (f"{self.filePath.name}: Unsupported VCF file extensions! "
                       f"Valid extensions: {self._VALID_VCF_FILE_EXTENSIONS}")

    def validate_data(self, local_file_path: Path) -> Generator[str]:
        """
        Validates whether the provided file matches this metadata.

        :param local_file_path: Path to the actual file (resolved if symlinked)
        :return: Generator of errors
        """
        # Resolve file path
        local_file_path = local_file_path.resolve()

        # Check if path exists
        if not local_file_path.exists():
            yield f"{self.filePath.name} does not exist!"

        # Check if path is a file
        if not local_file_path.is_file():
            yield f"{self.filePath.name} is not a file!"

        # Check if the checksum is correct
        if self.checksumType == "sha256":
            calculated_checksum = calculate_sha256(local_file_path)
            if self.fileChecksum != calculated_checksum:
                yield (f"{self.filePath.name}: Checksum mismatch! "
                       f"Expected: '{self.fileChecksum}', calculated: '{calculated_checksum}'.")
        else:
            yield (f"{self.filePath.name}: Unsupported checksum type: {self.checksumType}. "
                   f"Supported types: {self._SUPPORTED_CHECKSUM_TYPES}")

        # Check file size
        if self.fileSizeInBytes != local_file_path.stat().st_size:
            yield (f"{self.filePath.name}: File size mismatch! "
                   f"Expected: '{self.fileSizeInBytes}', observed: '{local_file_path.stat().st_size}'.")

    @classmethod
    def from_json_dict(cls, data: dict):
        """
        Create a SubmissionFileMetadata object from a JSON-like dictionary.

        :param data: JSON-like dictionary
        """
        required_keys = {"filePath", "fileType", "fileChecksum", "fileSizeInBytes"}
        missing_keys = required_keys - data.keys()
        if missing_keys:
            raise ValueError(f"Missing required keys: {', '.join(missing_keys)}")

        return cls(
            filePath=Path(data["filePath"]),
            fileType=data["fileType"],
            fileChecksum=data["fileChecksum"],
            fileSizeInBytes=data["fileSizeInBytes"],
            checksumType=data.get("checksumType", "sha256"),
        )


class SubmissionMetadata:
    __log = log.getChild("SubmissionMetadata")

    def __init__(self, metadata_file):
        """
        Class for reading and validating submission metadata

        :param metadata_file: path to the metadata.json file
        :raises json.JSONDecodeError: if failed to read the metadata.json file
        :raises jsonschema.exceptions.ValidationError: if metadata does not match expected schema
        """
        self.file_path = metadata_file
        self.content = self._read_metadata(self.file_path)
        self._checksum = calculate_sha256(self.file_path, progress=False)

        # Possibly raises exception
        self._validate_schema()

        self._files = None

    @classmethod
    def _read_metadata(cls, file_path: Path) -> dict:
        """
        Load and parse the metadata file in JSON format.

        :param file_path: Path to the metadata JSON file
        :return: Parsed metadata as a dictionary
        :raises json.JSONDecodeError: if failed to read the metadata.json file
        """
        try:
            with open(file_path, "r", encoding="utf-8") as jsonfile:
                metadata = json.load(jsonfile)
                return metadata
        except json.JSONDecodeError as e:
            cls.__log.error("Invalid JSON format in metadata file: %s", file_path)
            raise e

    def _validate_schema(self, schema=GRZ_METADATA_JSONSCHEMA):
        """
        Validate the schema of the content

        :param schema: path to JSON schema file
        :raises jsonschema.exceptions.ValidationError: if schema does not match expected schema
        """
        try:
            jsonschema.validate(self.content, schema=schema)
        except jsonschema.exceptions.ValidationError as e:
            self.__log.error("Invalid JSON schema in metadata file '%s'", self.file_path)
            raise e

    @property
    def files(self) -> Dict[Path, SubmissionFileMetadata]:
        """
        The files liked in the metadata.

        :return: Dictionary of `file_path` -> `SubmissionFileMetadata` pairs.
            Each `file_path` refers to the relative file path from the metadata.
        """
        if self._files is not None:
            return self._files

        submission_files = {}
        for donor in self.content.get("Donors", []):
            for lab_data in donor.get("labData", []):
                for sequence_data in lab_data.get("sequenceData", []):
                    for file_data in sequence_data.get("files", []):
                        file_metadata = SubmissionFileMetadata.from_json_dict(file_data)

                        submission_files[file_metadata.filePath] = file_metadata

        self._files = submission_files
        return self._files

    def validate(self) -> Generator[str]:
        """
        Validates this submission metadata.

        :return: Generator of errors
        """
        submission_files = {}
        for donor in self.content.get("Donors", []):
            for lab_data in donor.get("labData", []):
                for sequence_data in lab_data.get("sequenceData", []):
                    for file_data in sequence_data.get("files", []):
                        file_metadata = SubmissionFileMetadata.from_json_dict(file_data)

                        # check if file is already registered
                        if other_metadata := submission_files.get(file_metadata.filePath):
                            # check if metadata matches
                            if file_metadata != other_metadata:
                                yield f"{file_metadata.filePath}: Different metadata for the same path observed!"

                            # check if FASTQ data was already linked in another submission
                            if file_metadata.fileType == "fastq":
                                yield f"{file_metadata.filePath}: FASTQ file already linked in another submission!"
                        else:
                            submission_files[file_metadata.filePath] = file_metadata
                            # check if the file metadata itself is correct
                            yield from file_metadata.validate_metadata()

    @property
    def checksum(self) -> str:
        """
        Checksum of the metadata file
        """
        return self._checksum


class Submission:
    __log = log.getChild("Submission")

    def __init__(self, metadata_dir: str | Path, files_dir: str | Path):
        self.metadata_dir = Path(metadata_dir)
        self.files_dir = Path(files_dir)

        self.metadata = SubmissionMetadata(self.metadata_dir / "metadata.json")
        self.__progress_stat = defaultdict(list)

    def get_stats(self) -> Dict:
        return self.__progress_stat

    @property
<<<<<<< HEAD
    def files(self) -> Dict[Path, SubmissionFileMetadata]:
        """
        The files liked in the metadata.

        :return: Dictionary of `local_file_path` -> `SubmissionFileMetadata` pairs.
=======
    def files(self):
        """
        Dictionary with file path as key, file information as value
>>>>>>> a30a6a35
        """
        retval = {}
        for file_path, file_metadata in self.metadata.files:
            local_file_path = self.files_dir / file_path

<<<<<<< HEAD
            retval[local_file_path] = file_metadata

=======
            retval[absolute_file_path] = file_info
>>>>>>> a30a6a35
        return retval

    def validate_checksums(self, progress_log_file: str | Path) -> Generator[str]:
        """
        Validates the checksum of the files against the metadata and prints the errors.

        :return: Generator of errors
        """
        progress_logger = FileProgressLogger(
            log_file_path=progress_log_file
        )
        # fields:
<<<<<<< HEAD
        # - "errors": List[str]
        # - "validation_passed": bool

        for local_file_path, file_metadata in self.files.items():
            try:
                logged_state = progress_logger.get_state(local_file_path)
            except FileNotFoundError:
                yield f"Missing file: {local_file_path.name}"
                continue

            # determine if we can skip the verification
            if logged_state is None:
                self.__log.debug("State for %s not calculated yet", local_file_path)
            elif not logged_state.get("validation_passed", False):
                errors = logged_state.get("errors", [])
                yield from errors

                # skip re-verification
                continue
            else:
                self.__log.debug("Validation for %s already passed, skipping...", local_file_path.name)

                # skip re-verification
                continue

            self.__log.debug("Validating '%s'...", local_file_path.name)
            # validate the file
            errors = list(file_metadata.validate_data(local_file_path))
            validation_passed = len(errors) == 0

            # log state
            progress_logger.set_state(local_file_path, {
                "errors": errors,
                "validation_passed": validation_passed,
            })

            yield from errors
=======
        # - "expected_checksum": str
        # - "calculated_checksum": str
        # - "checksum_correct": bool
        fail_list = []
        self.__log.info('Starting checksum validation.')
        all_checksums_correct = True
        progress_logger.cleanup(keep = [(i, self.files[i]["expected_checksum"]) for i in self.files]) # loescht Datei, ueberschreibt sie in set_state
        for file_path, file_info in self.files.items():
            self.__progress_stat['total'].append(file_path)
            # check if file is actually a file, and skip if not
            if not file_path.is_file():
                all_checksums_correct = False
                self.__log.error("Path is not a file: %s", file_path.name)
                self.__progress_stat['file_not_found'].append(file_path)
                continue
            
            # return is either None or a dictionary. None means, the file has not been tracked before
            logged_state = progress_logger.get_state(file_path, file_info["expected_checksum"])
            expected_checksum = file_info["expected_checksum"]
            if logged_state is None:
                self.__log.warning("File %s has not been processing before.", file_path)
                logged_state = copy.deepcopy(FileProgressLogger.CHECKSUM_DICT) # get_state returns by default either a dictionary or None; the previously written try except FileNotFoundError would have never been raised

            if logged_state["status"] == "fresh":
                # new file, so process everything
                # self.__progress_stat['new'] += 1
                # if previous_processed != 0:
                #     self.__log.warning("Folder has been processed before, File %s has been added after initial processing and checksum not calculated yet", file_path)
                # else:
                #     self.__progress_stat['old'] += 1
                #     self.__log.debug("Folder has not been processed before, File %s is fresh and checksum not calculated yet", file_path)

                calculated_checksum = calculate_sha256(file_path)
                checksum_correct = expected_checksum == calculated_checksum
                logged_state["checksum_correct"] = checksum_correct
                if checksum_correct:
                    logged_state["calculated_checksum"] = calculated_checksum
                    logged_state["status"] = "processed"
                    self.__progress_stat['processed'].append(file_path)
                else:
                    logged_state["calculated_checksum"] = ""
                    logged_state["status"] = "failed"
                    self.__progress_stat['failed'].append(file_path)
            elif logged_state["status"] in ("processed", "failed"): # checks for previously processed files
                redo = False
                if logged_state["calculated_checksum"] != file_info['expected_checksum']:
                    self.__log.warning("File %s has been processed before, previously recorded checksum does not match, recalculating ... ", file_path)
                    redo = True
                else:
                    self.__log.debug("File %s has been processed before, looks okay ... ", file_path)
                    checksum_correct = True

                if redo:
                    calculated_checksum = calculate_sha256(file_path)
                    expected_checksum = file_info["expected_checksum"]
                    checksum_correct = expected_checksum == calculated_checksum
                    logged_state["checksum_correct"] = checksum_correct

                    if checksum_correct:
                        logged_state["calculated_checksum"] = calculated_checksum
                        logged_state["status"] = "processed"
                        self.__progress_stat['processed'].append(file_path)
                    else:
                        logged_state["status"] = "failed"
                        self.__progress_stat['failed'].append(file_path)
                else:
                    logged_state["status"] = "processed"
                    self.__progress_stat['processed'].append(file_path)

            if checksum_correct:
                progress_logger.set_state(file_path, expected_checksum, logged_state)
                self.__log.info(f"Checksum validated for {file_path.name}.")
            else:
                self.__log.error(f"Checksum validation for {file_path} failed. Expected checksum: {expected_checksum}, calculated: {calculated_checksum}")
                progress_logger.set_state(file_path, expected_checksum, logged_state)
                fail_list.append(file_path)
                all_checksums_correct = False

        # files_not_written = progress_logger.get_files_not_written()
        # if len(files_not_written) != 0:
        #     self.__progress_stat['ignored'] += len(files_not_written)
        #     self.__log.info("The following files were not listed in the current metadata file but in the previous one. They are being removed from a next possible check:")
        #     for i in files_not_written: self.__log.info(i)

        if all_checksums_correct:
            self.__log.info('Checksum validation completed without errors.')
        else:
            self.__log.error("Checksum validation failed. See erros above for the following files:")
            for i in self.__progress_stat["file_not_found"]: self.__log.error("File not found: %s", i)
            for i in self.__progress_stat["failed"]: self.__log.error("Checksum invalid: %s", i)
            raise SubmissionValidationError("Submission validation failed. Check log file for details.")
>>>>>>> a30a6a35

    def encrypt(
            self,
            encrypted_files_dir: str | Path,
            public_key_file_path: str | Path,
            progress_log_file: str | Path
    ) -> EncryptedSubmission:
        """
        Encrypt this submission with a public key using Crypt4Gh

        :param encrypted_files_dir: Output directory of the encrypted files
        :param public_key_file_path: Path to the public key file
        :param progress_log_file: Path to a log file to store the progress of the encryption process
        :return: EncryptedSubmission instance
        """
        encrypted_files_dir = Path(encrypted_files_dir)

        progress_logger = FileProgressLogger(
            log_file_path=progress_log_file
        )

        try:
            public_keys = Crypt4GH.prepare_c4gh_keys(public_key_file_path)
        except Exception as e:
            self.__log.error(f"Error preparing public keys: {e}")
            raise e

        for file_path, file_info in self.files.items():
            # encryption_successful = True
            try:
                logged_state = progress_logger.get_state(file_path)
            except FileNotFoundError as e:
                self.__log.error("Missing file: %s", file_path.name)

                # TODO: Do we want to raise an exception and stop here or
                #  do we want to continue with the remaining files?
                # encryption_successful = False
                # continue
                raise e

            self.__log.info("Encrypting file: %s", file_path.name)
            encrypted_file_path = EncryptedSubmission.get_encrypted_file_path(file_path)
            # # write header to separate file
            # encryption_header_path = EncryptedSubmission.get_encrypted_file_path(file_path)

            try:
                Crypt4GH.encrypt_file(file_path, encrypted_file_path, public_keys)

                self.__log.info(
                    f"Encryption complete for {file_path.name}. "
                )
            except Exception as e:
                self.__log.error("Encryption failed for '%s'", file_path.name)

                raise e

        self.__log.info("File encryption completed.")

        return EncryptedSubmission(metadata_dir=self.metadata_dir, encrypted_files_dir=encrypted_files_dir)


class EncryptedSubmission:
    __log = log.getChild("EncryptedSubmission")

    def __init__(self, metadata_dir: str | Path, encrypted_files_dir: str | Path):
        self.metadata_dir = Path(metadata_dir)
        self.encrypted_files_dir = Path(encrypted_files_dir)

        self.metadata = SubmissionMetadata(self.metadata_dir / "metadata.json")

    @property
    def encrypted_files(self):
        retval = {}
        for file_path, file_metadata in self.metadata.files.items():
            encrypted_file_path = self.get_encrypted_file_path(self.encrypted_files_dir / file_path)

            retval[encrypted_file_path] = file_metadata

        return retval

    @staticmethod
    def get_encrypted_file_path(file_path: str | Path) -> Path:
        return Path(file_path).with_suffix(".c4gh")

    @staticmethod
    def get_encryption_header_path(file_path: str | Path) -> Path:
        return Path(file_path).with_suffix(".c4gh_header")

    def decrypt(self) -> Submission:
        raise NotImplementedError()


class Worker:
    __log = log.getChild("Worker")

    def __init__(self, submission_dir: str | Path, working_dir: str | Path = None):
        submission_dir = Path(submission_dir)
        if working_dir is not None:
            working_dir = Path(working_dir)
        else:
            working_dir = submission_dir

        self.submission = Submission(
            metadata_dir=submission_dir / "metadata",
            files_dir=submission_dir / "files",
        )
        self.encrypted_files_dir = working_dir / "encrypted_files"
        self.log_dir = working_dir / "logs"
        if not self.log_dir.is_dir(): self.log_dir.mkdir(mode = 0o770, parents = True, exist_ok = True)

        # The session is derived from the metadata checksum,
        # s.t. a change of the metadata file also changes the session
        self.session_dir = self.log_dir # / f"metadata-{self.submission.metadata.checksum}"
        self.session_dir.mkdir(mode = 0o770, parents = True, exist_ok = True)
        self.__log.info("Session directory: %s", self.session_dir)

        self.progress_file_checksum = self.session_dir / "progress_checksum.cjson"
        self.progress_file_encrypt = self.session_dir / "progress_encrypt.cjson"
        self.progress_file_upload = self.session_dir / "progress_upload.cjson"

    def validate(self):
        """
        Validate this submission

        :raises SubmissionValidationError: if the validation fails
        """

        self.__log.info('Starting metadata validation...')
        if errors := list(self.submission.metadata.validate()):
            self.__log.error(
                "\n".join([
                    'Metadata validation failed! Errors:',
                    *errors
                ])
            )
        else:
            self.__log.info('Metadata validation successful!')

        self.__log.info('Starting checksum validation...')
        if errors := list(self.submission.validate_checksums(progress_log_file=self.progress_file_checksum)):
            self.__log.error(
                "\n".join([
                    'Checksum validation failed! Errors:',
                    *errors
                ])
            )
        else:
            self.__log.info('Checksum validation successful!')

        # TODO: validate FASTQ

    def encrypt(self, public_key_file_path: str | Path) -> EncryptedSubmission:
        """
        Encrypt this submission with a public key using Crypt4Gh.

        :return: EncryptedSubmission instance
        """
        encrypted_submission = self.submission.encrypt(
            encrypted_files_dir=self.encrypted_files_dir,
            public_key_file_path=public_key_file_path,
            progress_log_file=self.progress_file_encrypt,
        )
        return encrypted_submission

    def show_summary(self, stage: str):
        """
        Display the summary of file processing for the specified stage.
        :param stage: The current processing stage (e.g., 'checksum', 'encryption').
        """
        # TODO: update this method
        file_stats = self.submission.get_stats()
        
        checked_before, checked_now, failed, finished = 0, 0, 0, 0

        if stage == "validate":
            info_text = "SHA256 checksum validation"

        self.__log.info(info_text + " - overview:")
        self.__log.info(f"Total files: {file_stats['total']}")
        self.__log.info(f"Added in previous run: {file_stats['old']}")
        self.__log.info(f"Added in current run: {file_stats['new']}")
        self.__log.error(f"Files not found: {file_stats['file_not_found']}") if file_stats['file_not_found'] != 0 else self.__log.info(f"Files not found: {file_stats['file_not_found']}")
        self.__log.error(f"Failed files: {file_stats['failed']}") if file_stats['failed'] != 0 else self.__log.info(f"Failed files: {file_stats['failed']}")  
        self.__log.info(f"Finished files: {file_stats['processed']}")

        if {file_stats['total']} == {file_stats['processed']}:
            self.__log.info(f"{info_text} - Process Complete")
        else:
            self.__log.warning(f"{info_text} - Process Incomplete. Address the errors before proceeding.")<|MERGE_RESOLUTION|>--- conflicted
+++ resolved
@@ -4,20 +4,13 @@
 import logging
 from dataclasses import dataclass
 from pathlib import Path
-<<<<<<< HEAD
 from typing import Dict, Generator
-=======
-from typing import Dict
-from collections import defaultdict
->>>>>>> a30a6a35
 
 import jsonschema
 
 from grz_upload.constants import GRZ_METADATA_JSONSCHEMA
 from grz_upload.file_operations import Crypt4GH, calculate_sha256
 from grz_upload.progress_logging import FileProgressLogger
-
-
 
 log = logging.getLogger(__name__)
 
@@ -240,34 +233,20 @@
         self.files_dir = Path(files_dir)
 
         self.metadata = SubmissionMetadata(self.metadata_dir / "metadata.json")
-        self.__progress_stat = defaultdict(list)
-
-    def get_stats(self) -> Dict:
-        return self.__progress_stat
 
     @property
-<<<<<<< HEAD
     def files(self) -> Dict[Path, SubmissionFileMetadata]:
         """
         The files liked in the metadata.
 
         :return: Dictionary of `local_file_path` -> `SubmissionFileMetadata` pairs.
-=======
-    def files(self):
-        """
-        Dictionary with file path as key, file information as value
->>>>>>> a30a6a35
         """
         retval = {}
         for file_path, file_metadata in self.metadata.files:
             local_file_path = self.files_dir / file_path
 
-<<<<<<< HEAD
             retval[local_file_path] = file_metadata
 
-=======
-            retval[absolute_file_path] = file_info
->>>>>>> a30a6a35
         return retval
 
     def validate_checksums(self, progress_log_file: str | Path) -> Generator[str]:
@@ -279,8 +258,11 @@
         progress_logger = FileProgressLogger(
             log_file_path=progress_log_file
         )
+        # cleanup log file and keep only files listed here
+        progress_logger.cleanup(
+            keep=[(file_path, file_metadata) for file_path, file_metadata in self.files.items()]
+        )
         # fields:
-<<<<<<< HEAD
         # - "errors": List[str]
         # - "validation_passed": bool
 
@@ -318,99 +300,6 @@
             })
 
             yield from errors
-=======
-        # - "expected_checksum": str
-        # - "calculated_checksum": str
-        # - "checksum_correct": bool
-        fail_list = []
-        self.__log.info('Starting checksum validation.')
-        all_checksums_correct = True
-        progress_logger.cleanup(keep = [(i, self.files[i]["expected_checksum"]) for i in self.files]) # loescht Datei, ueberschreibt sie in set_state
-        for file_path, file_info in self.files.items():
-            self.__progress_stat['total'].append(file_path)
-            # check if file is actually a file, and skip if not
-            if not file_path.is_file():
-                all_checksums_correct = False
-                self.__log.error("Path is not a file: %s", file_path.name)
-                self.__progress_stat['file_not_found'].append(file_path)
-                continue
-            
-            # return is either None or a dictionary. None means, the file has not been tracked before
-            logged_state = progress_logger.get_state(file_path, file_info["expected_checksum"])
-            expected_checksum = file_info["expected_checksum"]
-            if logged_state is None:
-                self.__log.warning("File %s has not been processing before.", file_path)
-                logged_state = copy.deepcopy(FileProgressLogger.CHECKSUM_DICT) # get_state returns by default either a dictionary or None; the previously written try except FileNotFoundError would have never been raised
-
-            if logged_state["status"] == "fresh":
-                # new file, so process everything
-                # self.__progress_stat['new'] += 1
-                # if previous_processed != 0:
-                #     self.__log.warning("Folder has been processed before, File %s has been added after initial processing and checksum not calculated yet", file_path)
-                # else:
-                #     self.__progress_stat['old'] += 1
-                #     self.__log.debug("Folder has not been processed before, File %s is fresh and checksum not calculated yet", file_path)
-
-                calculated_checksum = calculate_sha256(file_path)
-                checksum_correct = expected_checksum == calculated_checksum
-                logged_state["checksum_correct"] = checksum_correct
-                if checksum_correct:
-                    logged_state["calculated_checksum"] = calculated_checksum
-                    logged_state["status"] = "processed"
-                    self.__progress_stat['processed'].append(file_path)
-                else:
-                    logged_state["calculated_checksum"] = ""
-                    logged_state["status"] = "failed"
-                    self.__progress_stat['failed'].append(file_path)
-            elif logged_state["status"] in ("processed", "failed"): # checks for previously processed files
-                redo = False
-                if logged_state["calculated_checksum"] != file_info['expected_checksum']:
-                    self.__log.warning("File %s has been processed before, previously recorded checksum does not match, recalculating ... ", file_path)
-                    redo = True
-                else:
-                    self.__log.debug("File %s has been processed before, looks okay ... ", file_path)
-                    checksum_correct = True
-
-                if redo:
-                    calculated_checksum = calculate_sha256(file_path)
-                    expected_checksum = file_info["expected_checksum"]
-                    checksum_correct = expected_checksum == calculated_checksum
-                    logged_state["checksum_correct"] = checksum_correct
-
-                    if checksum_correct:
-                        logged_state["calculated_checksum"] = calculated_checksum
-                        logged_state["status"] = "processed"
-                        self.__progress_stat['processed'].append(file_path)
-                    else:
-                        logged_state["status"] = "failed"
-                        self.__progress_stat['failed'].append(file_path)
-                else:
-                    logged_state["status"] = "processed"
-                    self.__progress_stat['processed'].append(file_path)
-
-            if checksum_correct:
-                progress_logger.set_state(file_path, expected_checksum, logged_state)
-                self.__log.info(f"Checksum validated for {file_path.name}.")
-            else:
-                self.__log.error(f"Checksum validation for {file_path} failed. Expected checksum: {expected_checksum}, calculated: {calculated_checksum}")
-                progress_logger.set_state(file_path, expected_checksum, logged_state)
-                fail_list.append(file_path)
-                all_checksums_correct = False
-
-        # files_not_written = progress_logger.get_files_not_written()
-        # if len(files_not_written) != 0:
-        #     self.__progress_stat['ignored'] += len(files_not_written)
-        #     self.__log.info("The following files were not listed in the current metadata file but in the previous one. They are being removed from a next possible check:")
-        #     for i in files_not_written: self.__log.info(i)
-
-        if all_checksums_correct:
-            self.__log.info('Checksum validation completed without errors.')
-        else:
-            self.__log.error("Checksum validation failed. See erros above for the following files:")
-            for i in self.__progress_stat["file_not_found"]: self.__log.error("File not found: %s", i)
-            for i in self.__progress_stat["failed"]: self.__log.error("Checksum invalid: %s", i)
-            raise SubmissionValidationError("Submission validation failed. Check log file for details.")
->>>>>>> a30a6a35
 
     def encrypt(
             self,
@@ -519,12 +408,14 @@
         )
         self.encrypted_files_dir = working_dir / "encrypted_files"
         self.log_dir = working_dir / "logs"
-        if not self.log_dir.is_dir(): self.log_dir.mkdir(mode = 0o770, parents = True, exist_ok = True)
+        if not self.log_dir.is_dir():
+            self.log_dir.mkdir(mode=0o770, parents=True, exist_ok=True)
 
         # The session is derived from the metadata checksum,
         # s.t. a change of the metadata file also changes the session
-        self.session_dir = self.log_dir # / f"metadata-{self.submission.metadata.checksum}"
-        self.session_dir.mkdir(mode = 0o770, parents = True, exist_ok = True)
+        # TODO: remove derivation from metadata checksum
+        self.session_dir = self.log_dir / f"metadata-{self.submission.metadata.checksum}"
+        self.session_dir.mkdir(mode=0o770, parents=True, exist_ok=True)
         self.__log.info("Session directory: %s", self.session_dir)
 
         self.progress_file_checksum = self.session_dir / "progress_checksum.cjson"
@@ -575,28 +466,28 @@
         )
         return encrypted_submission
 
-    def show_summary(self, stage: str):
-        """
-        Display the summary of file processing for the specified stage.
-        :param stage: The current processing stage (e.g., 'checksum', 'encryption').
-        """
-        # TODO: update this method
-        file_stats = self.submission.get_stats()
-        
-        checked_before, checked_now, failed, finished = 0, 0, 0, 0
-
-        if stage == "validate":
-            info_text = "SHA256 checksum validation"
-
-        self.__log.info(info_text + " - overview:")
-        self.__log.info(f"Total files: {file_stats['total']}")
-        self.__log.info(f"Added in previous run: {file_stats['old']}")
-        self.__log.info(f"Added in current run: {file_stats['new']}")
-        self.__log.error(f"Files not found: {file_stats['file_not_found']}") if file_stats['file_not_found'] != 0 else self.__log.info(f"Files not found: {file_stats['file_not_found']}")
-        self.__log.error(f"Failed files: {file_stats['failed']}") if file_stats['failed'] != 0 else self.__log.info(f"Failed files: {file_stats['failed']}")  
-        self.__log.info(f"Finished files: {file_stats['processed']}")
-
-        if {file_stats['total']} == {file_stats['processed']}:
-            self.__log.info(f"{info_text} - Process Complete")
-        else:
-            self.__log.warning(f"{info_text} - Process Incomplete. Address the errors before proceeding.")+    # def show_summary(self, stage: str):
+    #     """
+    #     Display the summary of file processing for the specified stage.
+    #     :param stage: The current processing stage (e.g., 'checksum', 'encryption').
+    #     """
+    #     # TODO: update this method
+    #     file_stats = self.submission.get_stats()
+    #
+    #     checked_before, checked_now, failed, finished = 0, 0, 0, 0
+    #
+    #     if stage == "validate":
+    #         info_text = "SHA256 checksum validation"
+    #
+    #     self.__log.info(info_text + " - overview:")
+    #     self.__log.info(f"Total files: {file_stats['total']}")
+    #     self.__log.info(f"Added in previous run: {file_stats['old']}")
+    #     self.__log.info(f"Added in current run: {file_stats['new']}")
+    #     self.__log.error(f"Files not found: {file_stats['file_not_found']}") if file_stats['file_not_found'] != 0 else self.__log.info(f"Files not found: {file_stats['file_not_found']}")
+    #     self.__log.error(f"Failed files: {file_stats['failed']}") if file_stats['failed'] != 0 else self.__log.info(f"Failed files: {file_stats['failed']}")
+    #     self.__log.info(f"Finished files: {file_stats['processed']}")
+    #
+    #     if {file_stats['total']} == {file_stats['processed']}:
+    #         self.__log.info(f"{info_text} - Process Complete")
+    #     else:
+    #         self.__log.warning(f"{info_text} - Process Incomplete. Address the errors before proceeding.")